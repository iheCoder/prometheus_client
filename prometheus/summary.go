--- conflicted
+++ resolved
@@ -58,21 +58,8 @@
 	Observe(float64)
 }
 
-<<<<<<< HEAD
 var errQuantileLabelNotAllowed = fmt.Errorf(
 	"%q is not allowed as label name in summaries", quantileLabel,
-=======
-// DefObjectives are the default Summary quantile values.
-//
-// Deprecated: DefObjectives will not be used as the default objectives in
-// v1.0.0 of the library. The default Summary will have no quantiles then.
-var (
-	DefObjectives = map[float64]float64{0.5: 0.05, 0.9: 0.01, 0.99: 0.001}
-
-	errQuantileLabelNotAllowed = fmt.Errorf(
-		"%q is not allowed as label name in summaries", quantileLabel,
-	)
->>>>>>> 2e1bc8f8
 )
 
 // Default values for SummaryOpts.
@@ -128,19 +115,8 @@
 	// Objectives defines the quantile rank estimates with their respective
 	// absolute error. If Objectives[q] = e, then the value reported for q
 	// will be the φ-quantile value for some φ between q-e and q+e.  The
-<<<<<<< HEAD
 	// default value is an empty map, resulting in a summary without
 	// quantiles.
-=======
-	// default value is DefObjectives. It is used if Objectives is left at
-	// its zero value (i.e. nil). To create a Summary without Objectives,
-	// set it to an empty map (i.e. map[float64]float64{}).
-	//
-	// Note that the current value of DefObjectives is deprecated. It will
-	// be replaced by an empty map in v1.0.0 of the library. Please
-	// explicitly set Objectives to the desired value to avoid problems
-	// during the transition.
->>>>>>> 2e1bc8f8
 	Objectives map[float64]float64
 
 	// MaxAge defines the duration for which an observation stays relevant
